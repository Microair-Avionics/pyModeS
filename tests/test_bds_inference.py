--- conflicted
+++ resolved
@@ -17,12 +17,8 @@
 
 def test_bds_is50or60():
     assert bds.is50or60("A0001838201584F23468207CDFA5", 0, 0, 0) == None
-<<<<<<< HEAD
     assert bds.is50or60("A0000000FFDA9517000464000000", 182, 237, 1250) == "BDS50"
     assert bds.is50or60("A0000000919A5927E23444000000", 413, 54, 18700) == "BDS60"
-=======
-    assert bds.is50or60("A0000000FFDA9517000464000000", 182, 237, 1250) == 'BDS50'
-    assert bds.is50or60("A0000000919A5927E23444000000", 413, 54, 18700) == 'BDS60'
 
 
 def test_surface_position():
@@ -37,5 +33,4 @@
 
     lat, lon = bds.bds06.surface_position(msg0, msg1, t0, t1, lat_ref, lon_ref)
 
-    assert abs(lon_ref - lon) < 0.05
->>>>>>> d058e9f8
+    assert abs(lon_ref - lon) < 0.05