"""ADS-B module.

The ADS-B module also imports functions from the following modules:

- pyModeS.decoder.bds.bds05: ``airborne_position()``, ``airborne_position_with_ref()``, ``altitude()``
- pyModeS.decoder.bds.bds06: ``surface_position()``, ``surface_position_with_ref()``, ``surface_velocity()``
- pyModeS.decoder.bds.bds08: ``category()``, ``callsign()``
- pyModeS.decoder.bds.bds09: ``airborne_velocity()``, ``altitude_diff()``

"""

import pyModeS as pms

from pyModeS import common

from pyModeS.decoder import uncertainty

# from pyModeS.decoder.bds import bds05, bds06, bds09
from pyModeS.decoder.bds.bds05 import (
    airborne_position,
    airborne_position_with_ref,
    altitude as altitude05,
)
from pyModeS.decoder.bds.bds06 import (
    surface_position,
    surface_position_with_ref,
    surface_velocity,
)
from pyModeS.decoder.bds.bds08 import category, callsign
from pyModeS.decoder.bds.bds09 import airborne_velocity, altitude_diff


def df(msg):
    return common.df(msg)


def icao(msg):
    return common.icao(msg)


def typecode(msg):
    return common.typecode(msg)


def position(msg0, msg1, t0, t1, lat_ref=None, lon_ref=None):
<<<<<<< HEAD
    """Decode position from a pair of even and odd position message.

    Works with both airborne and surface position messages.
=======
    """Decode surface or airborne position from a pair of even and odd
    position messages.

    Note, that to decode surface position using the position message pair,
    the reference position has to be provided.
>>>>>>> 6571fe6f

    Args:
        msg0 (string): even message (28 hexdigits)
        msg1 (string): odd message (28 hexdigits)
        t0 (int): timestamps for the even message
        t1 (int): timestamps for the odd message
        lat_ref (float): latitude of reference position
        lon_ref (float): longitude of reference position

    Returns:
        (float, float): (latitude, longitude) of the aircraft

    """
    tc0 = typecode(msg0)
    tc1 = typecode(msg1)

    if 5 <= tc0 <= 8 and 5 <= tc1 <= 8:
        if lat_ref is None or lon_ref is None:
            raise RuntimeError(
                "Surface position encountered, a reference position"
                " lat/lon required. Location of receiver can be used."
            )
        else:
            return surface_position(msg0, msg1, t0, t1, lat_ref, lon_ref)

    elif 9 <= tc0 <= 18 and 9 <= tc1 <= 18:
        # Airborne position with barometric height
        return airborne_position(msg0, msg1, t0, t1)

    elif 20 <= tc0 <= 22 and 20 <= tc1 <= 22:
        # Airborne position with GNSS height
        return airborne_position(msg0, msg1, t0, t1)

    else:
        raise RuntimeError("Incorrect or inconsistent message types")


def position_with_ref(msg, lat_ref, lon_ref):
    """Decode position with only one message.

    A reference position is required, which can be previously
    calculated location, ground station, or airport location.
    The function works with both airborne and surface position messages.
    The reference position shall be with in 180NM (airborne) or 45NM (surface)
    of the true position.

    Args:
        msg (str): even message (28 hexdigits)
        lat_ref: previous known latitude
        lon_ref: previous known longitude

    Returns:
        (float, float): (latitude, longitude) of the aircraft
    """

    tc = typecode(msg)

    if 5 <= tc <= 8:
        return surface_position_with_ref(msg, lat_ref, lon_ref)

    elif 9 <= tc <= 18 or 20 <= tc <= 22:
        return airborne_position_with_ref(msg, lat_ref, lon_ref)

    else:
        raise RuntimeError("incorrect or inconsistent message types")


def altitude(msg):
    """Decode aircraft altitude.

    Args:
        msg (str): 28 hexdigits string

    Returns:
        int: altitude in feet

    """
    tc = typecode(msg)

    if tc < 5 or tc == 19 or tc > 22:
        raise RuntimeError("%s: Not a position message" % msg)

    elif tc >= 5 and tc <= 8:
        # surface position, altitude 0
        return 0

    else:
        # airborn position
        return altitude05(msg)


def velocity(msg, source=False):
    """Calculate the speed, heading, and vertical rate (handles both airborne or surface message).

    Args:
        msg (str): 28 hexdigits string
        source (boolean): Include direction and vertical rate sources in return. Default to False.
            If set to True, the function will return six value instead of four.

    Returns:
        int, float, int, string, [string], [string]: Four or six parameters, including:
            - Speed (kt)
            - Angle (degree), either ground track or heading
            - Vertical rate (ft/min)
            - Speed type ('GS' for ground speed, 'AS' for airspeed)
            - [Optional] Direction source ('TRUE_NORTH' or 'MAGENTIC_NORTH')
            - [Optional] Vertical rate source ('BARO' or 'GNSS')

        For surface messages, vertical rate and its respective sources are set to None.

    """
    if 5 <= typecode(msg) <= 8:
        return surface_velocity(msg, source)

    elif typecode(msg) == 19:
        return airborne_velocity(msg, source)

    else:
        raise RuntimeError(
            "incorrect or inconsistent message types, expecting 4<TC<9 or TC=19"
        )


def speed_heading(msg):
    """Get speed and ground track (or heading) from the velocity message
    (handles both airborne or surface message)

    Args:
        msg (str): 28 hexdigits string

    Returns:
        (int, float): speed (kt), ground track or heading (degree)
    """
    spd, trk_or_hdg, rocd, tag = velocity(msg)
    return spd, trk_or_hdg


def oe_flag(msg):
    """Check the odd/even flag. Bit 54, 0 for even, 1 for odd.
    Args:
        msg (str): 28 hexdigits string
    Returns:
        int: 0 or 1, for even or odd frame
    """
    msgbin = common.hex2bin(msg)
    return int(msgbin[53])


def version(msg):
    """ADS-B Version

    Args:
        msg (str): 28 hexdigits string, TC = 31

    Returns:
        int: version number
    """
    tc = typecode(msg)

    if tc != 31:
        raise RuntimeError(
            "%s: Not a status operation message, expecting TC = 31" % msg
        )

    msgbin = common.hex2bin(msg)
    version = common.bin2int(msgbin[72:75])

    return version


def nuc_p(msg):
    """Calculate NUCp, Navigation Uncertainty Category - Position (ADS-B version 1)

    Args:
        msg (str): 28 hexdigits string,

    Returns:
        int: Horizontal Protection Limit
        int: 95% Containment Radius - Horizontal (meters)
        int: 95% Containment Radius - Vertical (meters)

    """
    tc = typecode(msg)

    if typecode(msg) < 5 or typecode(msg) > 22:
        raise RuntimeError(
            "%s: Not a surface position message (5<TC<8), \
            airborne position message (8<TC<19), \
            or airborne position with GNSS height (20<TC<22)"
            % msg
        )

    try:
        NUCp = uncertainty.TC_NUCp_lookup[tc]
        HPL = uncertainty.NUCp[NUCp]["HPL"]
        RCu = uncertainty.NUCp[NUCp]["RCu"]
        RCv = uncertainty.NUCp[NUCp]["RCv"]
    except KeyError:
        HPL, RCu, RCv = uncertainty.NA, uncertainty.NA, uncertainty.NA

    if tc in [20, 21]:
        RCv = uncertainty.NA

    return HPL, RCu, RCv


def nuc_v(msg):
    """Calculate NUCv, Navigation Uncertainty Category - Velocity (ADS-B version 1)

    Args:
        msg (str): 28 hexdigits string,

    Returns:
        int or string: 95% Horizontal Velocity Error
        int or string: 95% Vertical Velocity Error
    """
    tc = typecode(msg)

    if tc != 19:
        raise RuntimeError(
            "%s: Not an airborne velocity message, expecting TC = 19" % msg
        )

    msgbin = common.hex2bin(msg)
    NUCv = common.bin2int(msgbin[42:45])

    try:
        HVE = uncertainty.NUCv[NUCv]["HVE"]
        VVE = uncertainty.NUCv[NUCv]["VVE"]
    except KeyError:
        HVE, VVE = uncertainty.NA, uncertainty.NA

    return HVE, VVE


def nic_v1(msg, NICs):
    """Calculate NIC, navigation integrity category, for ADS-B version 1

    Args:
        msg (str): 28 hexdigits string
        NICs (int or string): NIC supplement

    Returns:
        int or string: Horizontal Radius of Containment
        int or string: Vertical Protection Limit
    """
    if typecode(msg) < 5 or typecode(msg) > 22:
        raise RuntimeError(
            "%s: Not a surface position message (5<TC<8), \
            airborne position message (8<TC<19), \
            or airborne position with GNSS height (20<TC<22)"
            % msg
        )

    tc = typecode(msg)
    NIC = uncertainty.TC_NICv1_lookup[tc]

    if isinstance(NIC, dict):
        NIC = NIC[NICs]

    try:
        Rc = uncertainty.NICv1[NIC][NICs]["Rc"]
        VPL = uncertainty.NICv1[NIC][NICs]["VPL"]
    except KeyError:
        Rc, VPL = uncertainty.NA, uncertainty.NA

    return Rc, VPL


def nic_v2(msg, NICa, NICbc):
    """Calculate NIC, navigation integrity category, for ADS-B version 2

    Args:
        msg (str): 28 hexdigits string
        NICa (int or string): NIC supplement - A
        NICbc (int or srting): NIC supplement - B or C

    Returns:
        int or string: Horizontal Radius of Containment
    """
    if typecode(msg) < 5 or typecode(msg) > 22:
        raise RuntimeError(
            "%s: Not a surface position message (5<TC<8), \
            airborne position message (8<TC<19), \
            or airborne position with GNSS height (20<TC<22)"
            % msg
        )

    tc = typecode(msg)
    NIC = uncertainty.TC_NICv2_lookup[tc]

    if 20 <= tc <= 22:
        NICs = 0
    else:
        NICs = NICa * 2 + NICbc

    try:
        if isinstance(NIC, dict):
            NIC = NIC[NICs]

        Rc = uncertainty.NICv2[NIC][NICs]["Rc"]
    except KeyError:
        Rc = uncertainty.NA

    return Rc


def nic_s(msg):
    """Obtain NIC supplement bit, TC=31 message

    Args:
        msg (str): 28 hexdigits string

    Returns:
        int: NICs number (0 or 1)
    """
    tc = typecode(msg)

    if tc != 31:
        raise RuntimeError(
            "%s: Not a status operation message, expecting TC = 31" % msg
        )

    msgbin = common.hex2bin(msg)
    nic_s = int(msgbin[75])

    return nic_s


def nic_a_c(msg):
    """Obtain NICa/c, navigation integrity category supplements a and c

    Args:
        msg (str): 28 hexdigits string

    Returns:
        (int, int): NICa and NICc number (0 or 1)
    """
    tc = typecode(msg)

    if tc != 31:
        raise RuntimeError(
            "%s: Not a status operation message, expecting TC = 31" % msg
        )

    msgbin = common.hex2bin(msg)
    nic_a = int(msgbin[75])
    nic_c = int(msgbin[51])

    return nic_a, nic_c


def nic_b(msg):
    """Obtain NICb, navigation integrity category supplement-b

    Args:
        msg (str): 28 hexdigits string

    Returns:
        int: NICb number (0 or 1)
    """
    tc = typecode(msg)

    if tc < 9 or tc > 18:
        raise RuntimeError(
            "%s: Not a airborne position message, expecting 8<TC<19" % msg
        )

    msgbin = common.hex2bin(msg)
    nic_b = int(msgbin[39])

    return nic_b


def nac_p(msg):
    """Calculate NACp, Navigation Accuracy Category - Position

    Args:
        msg (str): 28 hexdigits string, TC = 29 or 31

    Returns:
        int or string: 95% horizontal accuracy bounds, Estimated Position Uncertainty
        int or string: 95% vertical accuracy bounds, Vertical Estimated Position Uncertainty
    """
    tc = typecode(msg)

    if tc not in [29, 31]:
        raise RuntimeError(
            "%s: Not a target state and status message, \
                           or operation status message, expecting TC = 29 or 31"
            % msg
        )

    msgbin = common.hex2bin(msg)

    if tc == 29:
        NACp = common.bin2int(msgbin[71:75])
    elif tc == 31:
        NACp = common.bin2int(msgbin[76:80])

    try:
        EPU = uncertainty.NACp[NACp]["EPU"]
        VEPU = uncertainty.NACp[NACp]["VEPU"]
    except KeyError:
        EPU, VEPU = uncertainty.NA, uncertainty.NA

    return EPU, VEPU


def nac_v(msg):
    """Calculate NACv, Navigation Accuracy Category - Velocity

    Args:
        msg (str): 28 hexdigits string, TC = 19

    Returns:
        int or string: 95% horizontal accuracy bounds for velocity, Horizontal Figure of Merit
        int or string: 95% vertical accuracy bounds for velocity, Vertical Figure of Merit
    """
    tc = typecode(msg)

    if tc != 19:
        raise RuntimeError(
            "%s: Not an airborne velocity message, expecting TC = 19" % msg
        )

    msgbin = common.hex2bin(msg)
    NACv = common.bin2int(msgbin[42:45])

    try:
        HFOMr = uncertainty.NACv[NACv]["HFOMr"]
        VFOMr = uncertainty.NACv[NACv]["VFOMr"]
    except KeyError:
        HFOMr, VFOMr = uncertainty.NA, uncertainty.NA

    return HFOMr, VFOMr


def sil(msg, version):
    """Calculate SIL, Surveillance Integrity Level

    Args:
        msg (str): 28 hexdigits string with TC = 29, 31

    Returns:
        int or string: Probability of exceeding Horizontal Radius of Containment RCu
        int or string: Probability of exceeding Vertical Integrity Containment Region VPL
        string: SIL supplement based on per "hour" or "sample", or 'unknown'
    """
    tc = typecode(msg)

    if tc not in [29, 31]:
        raise RuntimeError(
            "%s: Not a target state and status message, \
                           or operation status message, expecting TC = 29 or 31"
            % msg
        )

    msgbin = common.hex2bin(msg)

    if tc == 29:
        SIL = common.bin2int(msgbin[76:78])
    elif tc == 31:
        SIL = common.bin2int(msgbin[82:84])

    try:
        PE_RCu = uncertainty.SIL[SIL]["PE_RCu"]
        PE_VPL = uncertainty.SIL[SIL]["PE_VPL"]
    except KeyError:
        PE_RCu, PE_VPL = uncertainty.NA, uncertainty.NA

    base = "unknown"

    if version == 2:
        if tc == 29:
            SIL_SUP = common.bin2int(msgbin[39])
        elif tc == 31:
            SIL_SUP = common.bin2int(msgbin[86])

        if SIL_SUP == 0:
            base = "hour"
        elif SIL_SUP == 1:
            base = "sample"

    return PE_RCu, PE_VPL, base<|MERGE_RESOLUTION|>--- conflicted
+++ resolved
@@ -43,17 +43,11 @@
 
 
 def position(msg0, msg1, t0, t1, lat_ref=None, lon_ref=None):
-<<<<<<< HEAD
-    """Decode position from a pair of even and odd position message.
-
-    Works with both airborne and surface position messages.
-=======
     """Decode surface or airborne position from a pair of even and odd
     position messages.
 
     Note, that to decode surface position using the position message pair,
     the reference position has to be provided.
->>>>>>> 6571fe6f
 
     Args:
         msg0 (string): even message (28 hexdigits)
